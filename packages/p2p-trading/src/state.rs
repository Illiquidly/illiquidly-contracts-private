--- conflicted
+++ resolved
@@ -70,8 +70,5 @@
     pub whitelisted_users: HashSet<String>,
     pub comment: Option<String>,
     pub accepted_info: Option<AcceptedTradeInfo>,
-<<<<<<< HEAD
-=======
     pub assets_withdrawn: bool,
->>>>>>> 97737457
 }